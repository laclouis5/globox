--- conflicted
+++ resolved
@@ -248,13 +248,9 @@
     ) -> None:
         self._predictions = predictions
         self._ground_truths = ground_truths
-<<<<<<< HEAD
+        self.labels = labels
+        
         self.evaluations: dict[EvaluationParams, Evaluation] = {}
-=======
-        self.labels = labels
-
-        self.evaluations: dict[(float, int, "tuple[float, float]"), Evaluation] = {}
->>>>>>> 3466de23
 
     def clear_cache(self):
         self.evaluations = {}
@@ -351,12 +347,7 @@
         evaluation = PartialEvaluation()
         for image_id in ground_truths.image_ids:
             evaluation += cls.evaluate_annotation(
-<<<<<<< HEAD
-                predictions[image_id], ground_truths[image_id], iou_threshold, max_detections, size_range)
-=======
-                pred, ref, iou_threshold, labels, max_detections, size_range)
-
->>>>>>> 3466de23
+                predictions[image_id], ground_truths[image_id], iou_threshold, labels, max_detections, size_range)
         return evaluation
 
     @classmethod
@@ -367,24 +358,14 @@
         labels: "list[str]" = None,
         max_detections: int = None,
         size_range: "tuple[float, float]" = None
-<<<<<<< HEAD
     ) -> PartialEvaluation:
         assert prediction.image_id == ground_truth.image_id
         # TODO: Benchmark this redundant computation perf penalty
         # Those two can be hoisted up if slow
         preds = grouping(prediction.boxes, lambda box: box.label)
         refs = grouping(ground_truth.boxes, lambda box: box.label)
-
-        labels = set(preds.keys()).union(refs.keys())
+        labels = labels or set(preds.keys()).union(refs.keys())
         evaluation = PartialEvaluation()
-=======
-    ) -> Evaluation:
-        preds = grouping(prediction.boxes, lambda box: box.label)
-        refs = grouping(ground_truth.boxes, lambda box: box.label)
-        
-        labels = labels or set(preds.keys()).union(refs.keys())
-        evaluation = Evaluation()
->>>>>>> 3466de23
 
         for label in labels:
             dets = preds.get(label, [])
