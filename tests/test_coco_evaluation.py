--- conflicted
+++ resolved
@@ -50,10 +50,6 @@
         size_range=COCOEvaluator.ALL_RANGE
     )
 
-def test_evaluate_defaults(evaluator: COCOEvaluator):
-<<<<<<< HEAD
-    evaluator.evaluate(iou_threshold=0.6)
-
 
 def test_evaluator_no_confidence_invariance_to_bboxes_order():
     from globox import AnnotationSet, Annotation, BoundingBox
@@ -85,16 +81,4 @@
     evaluator_2 = COCOEvaluator(ground_truths=gts, predictions=dets_2)
     ap_2 = evaluator_2.ap_50()
     
-    assert isclose(ap_1, ap_2)
-=======
-    evaluator.clear_cache()
-    
-    ev1 = evaluator.evaluate(iou_threshold=0.5)
-    ev2 = evaluator.ap_50_evaluation()
-    
-    # Equality instead of `isclose` since the evaluation default
-    # should exactly be `ap_50_evaluation` and should be retreived
-    # from the `COCOEvaluator` cache.
-    assert ev1.ap() == ev2.ap()
-    assert ev1.ar() == ev2.ar()
->>>>>>> cf30eb22
+    assert isclose(ap_1, ap_2)