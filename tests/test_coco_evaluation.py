--- conflicted
+++ resolved
@@ -36,7 +36,6 @@
     assert evaluator.evaluate.cache_info().currsize == 60
 
 
-<<<<<<< HEAD
 def test_evaluation_no_confidence():
     coco_gt = AnnotationSet.from_coco(coco_gts_path)
 
@@ -48,7 +47,6 @@
         max_detections=100,
         size_range=COCOEvaluator.ALL_RANGE
     )
-=======
+
 def test_evaluate_defaults(evaluator: COCOEvaluator):
-    evaluator.evaluate(iou_threshold=0.6)
->>>>>>> bf5d4fc6
+    evaluator.evaluate(iou_threshold=0.6)